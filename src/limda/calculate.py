--- conflicted
+++ resolved
@@ -38,11 +38,7 @@
             kpoints_ky: int = 1,
             kpoints_kz: int = 1,
             iconst_config: list[str] = None,
-<<<<<<< HEAD
-            vasp_command: str = "vasp_gam",
-=======
             vasp_command: str = "vasp_std",
->>>>>>> d20c83a3
             print_vasp: bool = True,
             exist_ok: bool = False,
             poscar_from_contcar: bool = False,
