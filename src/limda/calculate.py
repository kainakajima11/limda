import numpy as np
import pathlib
from tqdm import tqdm
import subprocess
import os
import time
from typing import Union
import torch

try:
    from ase.build import molecule
    from ase import Atoms
except:
    pass

class Calculate(

):
    """計算を実行するクラス
    """
    def __init__(self):
        pass

    def vasp(
            self,
            calc_directory: str="",
            system_name: str="",
            step_num: int= 0,
            poscar_comment: str="",
            poscar_scaling_factor: float=1.0,
            incar_config: dict=None,
            potcar_root: str=None,
            kpoints_comment: str="",
            kpoints_kx: int=1,
            kpoints_ky: int=1,
            kpoints_kz: int=1,
            iconst_config: list[str]=None,
            vasp_command: str="vasp_std",
            print_vasp: bool=True,
            exist_ok: bool=False,
            poscar_from_contcar: bool = False,
            contcar_path: str = "",
            place :str = "kbox",
            num_nodes: int = 1,
    ):
        """vaspを実行する.
        Parameters
        ----------
            calc_directory: str
                vaspで計算を実行するディレクトリ
            system_name: str
                vaspで計算を実行する系の名前
            step_num: int
                vaspで計算を実行するファイルが何個目のファイルか
            poscar_comment: str
                POSCARの1行目に書かれるコメント
            poscar_scaling_factor: float
                vaspのドキュメントをを参照してください.基本的に変える必要はない
            potcar_root: str
                元のPOTCARがあるフォルダ
            incar_config: dict
                INCARに書かれるconfig
            kpoints_comment: str
                KPOINTSの1行目に書かれるコメント
            kpoints_kx: int
            kpoints_ky: int
            kpoints_kz: int
                x, y, z方向のK点     
            iconst_config: List[str]
                ICONSTに書かれるconfig
                VASPでNPT計算をする時で、セルの角度を固定したい時は以下のように指定する
                iconst_config = ['LA 1 2 0',
                                'LA 1 3 0',
                                'LA 2 3 0']
            vasp_command: str
                実行するvaspのコマンド
            print_vasp: bool
                実行中のvaspの標準出力をpythonからも表示するかどうか
            exist_ok: bool
                calc_directoryが存在する時、exist_ok=Trueのときは上書きしてvaspを実行する
                calc_directoryが存在する時、exist_ok=Falseのときは上書きしない
            poscar_from_contcar: bool
                poscarをcontcarから作るときTrueにする
            contcar_path: str
                contcarからposcarを作るときに必要なcontcarのpath
        """
        assert potcar_root is not None, "There isn't potcar_root."
        assert incar_config is not None, "There isn't incar_config."
        assert place == "kbox" or place.upper() == "MASAMUNE", "Invalid place"
        if not calc_directory:
            calc_directory = f"{system_name}_{step_num}"
        calc_directory = pathlib.Path(calc_directory)
        for key in ["NCORE", "NPAR", "KPAR"]:
            if key not in incar_config:
                incar_config[key] = 1

        os.makedirs(calc_directory, exist_ok=exist_ok)
        if poscar_from_contcar:
            incar_config["ISTART"] = 1
            subprocess.run(["cp", f"./{system_name}_{step_num-1}/WAVECAR", f'./{calc_directory}'])
        poscar_path = calc_directory / "POSCAR"
        incar_path = calc_directory / "INCAR"
        potcar_path = calc_directory / "POTCAR"
        kpoints_path = calc_directory / "KPOINTS"
        iconst_path = calc_directory / "ICONST"
        num_process = incar_config["NCORE"] * incar_config["NPAR"] * incar_config["KPAR"]
        assert num_process%num_nodes == 0, "Invalid num_nodes"
        if not poscar_from_contcar:
            self.export_vasp_poscar(poscar_path, poscar_comment, poscar_scaling_factor)
        else:
            self.export_vasp_poscar_from_contcar(poscar_path, contcar_path)
        self.export_vasp_incar(incar_path, incar_config)
        self.export_vasp_potcar(potcar_path, potcar_root)
        self.export_vasp_kpoints(kpoints_path, kpoints_comment, kpoints_kx, kpoints_ky, kpoints_kz)

        if iconst_config is not None:
            self.export_vasp_iconst(iconst_path, iconst_config)

        if place == "kbox":
            cmd = f'mpiexec -np {num_process} {vasp_command} > stdout'
        elif place.upper() == "MASAMUNE":
            cmd = f'aprun -n {num_process} -N {num_process / num_nodes} -j 1 {vasp_command} > stdout'
        vasp_md_process = subprocess.Popen(cmd, cwd=calc_directory, shell=True)
        time.sleep(5)
        if print_vasp:
            tail_process = subprocess.Popen(f'tail -F stdout', cwd=calc_directory, shell=True)
            while vasp_md_process.poll() is None:
                time.sleep(1)
            tail_process.kill()
#----------------------------------------------------------------------------------------------
    def laich(self,
              calc_dir: str='laich_calc',
              para_file_path: str=None,
              laich_cmd: str ='laich',
              laich_config :dict=None,
              print_laich: bool=False,
              exist_ok=False,
              mask_info: list[str] = None):
        """LaichでMD,または構造最適化を実行する。
        Parameters
        ----------
            calc_dir: str
                laichの結果が出力される部分
            para_file_path: str
                para fileのpath
            laich_cmd: str
                laichを実行するときのコマンド
            laich_config: dict
                変数の入ったdict
            print_laich: bool
                out fileをprintするか
            exist_ok: bool
        """
        calc_dir = pathlib.Path(calc_dir)
        if not exist_ok:
            assert not calc_dir.exists(), "calc_dir exists."
        calc_dir.mkdir()

        if para_file_path is not None:
            para_file_path = pathlib.Path(para_file_path)
        input_file_path = calc_dir / 'input.rd'
        config_file_path = calc_dir / 'config.rd'
        self.export_input(input_file_path, mask_info)
        with open(config_file_path, 'w') as f:
            for key in laich_config.keys():
                f.write(f"{key} {laich_config[key]}\n")

        if para_file_path is not None:
            try:
                subprocess.run(f'cp {para_file_path} {calc_dir / "para.rd"}', shell=True)
            except:
                pass

        num_process = laich_config["MPIGridX"]*laich_config["MPIGridY"]*laich_config["MPIGridZ"]

        cmd = f"mpiexec.hydra -np {num_process} {laich_cmd} < /dev/null >& out"
        laich_process = subprocess.Popen(cmd, cwd=calc_dir, shell=True)
        time.sleep(5)
        if print_laich:
            tail_process = subprocess.Popen(f'tail -F out', cwd=calc_dir, shell=True)
        while laich_process.poll() is None:
            time.sleep(1)
        if print_laich:
            tail_process.kill()

        dumppos_paths = list(calc_dir.glob('./dump.pos.*'))
        dumppos_paths.sort(reverse=True)
        assert len(dumppos_paths) != 0, "dumpposが生成されていません"
        optimized_dumppos_path = dumppos_paths[0]
        self.import_dumppos(optimized_dumppos_path)
#------------------------------------------------------------------------------------------
# laich_config = {
#     "Mode": "MD"
#     "ForceField": "Reaxff",
#     "XYZFile": "input.rd",
#     "ParaFile": "para.rd",
#     "TimeStep": 0.25,
#     "TotalStep": 10000,
#     "ObserveStep": 1,
#     "FileStep": 1000,
#     "BondStep": 1000,
#     "SaveRestartStep": 10000,
#     "NPUGS": 1,
#     "NNPModelPath": "script_model.pth",
#     "WEIGHTPATH": './script_model.pth',
#     "MPIGridX": 1,
#     "MPIGridY": 1,
#     "MPIGridZ": 1,
#     "CUTOFF": 10.0,
#     "MARGIN": 1.0,
#     "GhostFactor": 20.0,
#     # MD Mode
#     "NNPModelPath": "script_model.pth",
#     "OMPGridX": 1,
#     "OMPGridY": 1,
#     "OMPGridZ": 1,
#     "ShowMask": 1,
#     "ReadVelocity": 0,
#     "Thermo": "Langevin",
#     "AimTemp": 300.0,
#     "InitTemp": 300.0,
#     "FinalTemp": 300.0,
#     "ThermoFreq": 0.005,
#     # OPT Mode
#     "DelR": 0.0001,
#     "MaxR": 0.1
# }
#---------------------------------------------------------------------------------------------
    def packmol(self,
                sf_list: list,
                pack_num_list: list[int],
                tolerance: float=2.0,
                packmol_tmp_dir: Union[str,pathlib.Path]="./packmol_tmp",
                xyz_condition: list[float]=None,
                seed: int=-1,
                packmol_cmd: str=f"packmol < {'packmol_mixture_comment.inp'}",
                print_packmol=False
                ):
        """packmolで原子を詰める
        Parameters
        ----------
            sf_list : list[SimulationFrame]
                詰めるsfのlist
            pack_num_list : list
                詰めるsdatの個数のリスト
            tolerance : float
                最小の原子間距離, 原子を詰める時に原子間がtolerance以上になるように詰める
            xyz_condition : list
                詰める原子の座標の条件
            packmol_tmp_dir : Union[str,pathlib.Path]
                packmolを動かすときの一時的なディレクトリ
            seed : int
                シード値
                seed = -1のときはseedは時間で決定される
            packmol_cmd : str
                packmolを実行するときのコマンド
            print_packmol : bool
                packmolの標準出力を表示するか
        Example
        -------
        xyz_condition = [
          # [xmin, ymin, zmin, xmax, ymax, zmax] で指定する
            [2, 2, 2, 8, 18, 28],  # sf2の条件
            [2, 2, 2, 8, 10, 10]   # sf3の条件
        ]
        sf1.packmol(sf_list=[sdat2, sdat3], pack_num_list=[5, 8], xyz_condition=xyz_condition)
        とすると, sf1にsf2の原子が5個, sf3の原子が8個詰められる
        sf2は2 <= x <= 8 かつ 2 <= y <= 18 かつ 2 <= z <= 28 の位置のみに詰められる
        sdat3は2 <= x <= 8 かつ 2 <= y <= 10 かつ 2 <= z <= 10 の位置のみに詰められる

        Note
        ----
            周期境界条件の場合は端まで詰めると計算が回らなくなるので注意.
            境界には間を開けることを推奨

            この関数を使うには、$ packmol のみでコマンドが使えるようにパスを通しておく必要がある
        """
        if xyz_condition is not None:
            assert len(xyz_condition) == len(sf_list), "sf_listとxyz_conditonを同じ長さにしてください."
        
        packmol_tmp_dir = pathlib.Path(packmol_tmp_dir)
        packmol_tmp_dir.mkdir()

        first_line = [
            f"tolerance {tolerance}\n",
            f"filetype xyz\n",
            f"seed {seed}\n",
            f"output packmol_mixture_result.xyz\n\n"
        ]

        second_line = []
        if self.atoms is not None and self.get_total_atoms() >= 1:
            second_line = [
                "structure this_sf.xyz\n",
                "\tnumber 1\n",
                "\tfixed 0. 0. 0. 0. 0. 0. 0. \n",
                "end structure\n\n",
            ]

        with open(packmol_tmp_dir / "packmol_mixture_comment.inp", 'w') as f:
            f.writelines(first_line)
            f.writelines(second_line)
            for frame_idx in range(len(sf_list)):
                f.write(f"structure sf_idx_{frame_idx}.xyz\n")
                f.write(f"\tnumber {pack_num_list[frame_idx]}\n")
                if xyz_condition is not None:
                    f.write(f"\tinside box")
                    for condition in xyz_condition[frame_idx]:
                        f.write(f"\t{condition}")
                    f.write("\n")
                f.write("end structure\n\n")
        
        # export xyz file
        if self.atoms is not None and self.get_total_atoms() >= 1:
            self.export_xyz(packmol_tmp_dir / "this_sf.xyz", structure_name="this_sf")

        for frame_idx in range(len(sf_list)):
            sf_list[frame_idx].export_xyz(packmol_tmp_dir / f"sf_idx_{frame_idx}.xyz",
                                          structure_name=f"sf_idx_{frame_idx}")
        
        # run packmol
        if print_packmol:
            p = subprocess.Popen(packmol_cmd, cwd=packmol_tmp_dir, shell=True, )
        else:
            p = subprocess.Popen(packmol_cmd, cwd=packmol_tmp_dir, shell=True,
                                 stdout=subprocess.PIPE, stderr=subprocess.STDOUT)

        p.wait()
        # import result
        self.import_xyz(packmol_tmp_dir / "packmol_mixture_result.xyz")
<<<<<<< HEAD
#---------------------------------------------------------------------
    def lax(self,
            calc_dir: str = "lax_calc",
            lax_cmd: str = "lax",
            lax_config: dict = None,
            print_lax: bool = False,
            exist_ok = False,
            mask_info: list[str] = []): #引数にOMPTHREADNUM: int = 1
        """
        laxでMDを実行する.
        Parameters
        ----------
        calc_dir
            計算が行なわれるディレクトリ、ここにdumpposが出力されます。
        lax_cmd
            laxの実行ファイルのpath
        lax_config
            laxのconfig fileに書き出される変数のdict
        print_lax
            out fileを出力するか
        exist_ok
            calc_dirが存在するときに計算を行うか
        mask_info
            input fileにそのまま出力されるmoveやpressの情報
        """
        calc_dir = pathlib.Path(calc_dir)
        if not exist_ok:
            assert not calc_dir.exists(), "calc_dir already exists."
        calc_dir.mkdir()
        # input
        input_file_path: pathlib.Path = calc_dir / "input.rd"
        self.export_input(input_file_path, mask_info)
        # config
        config_file_path: pathlib.Path = calc_dir / "config.rd"
        with open(config_file_path, "w") as f:
            for key in lax_config.keys():
                f.write(f"{key} {lax_config[key]}\n")
        
        assert ("MPIGridX" in lax_config) and ("MPIGridY" in lax_config) and ("MPIGridZ" in lax_config)
        num_process = lax_config["MPIGridX"] * lax_config["MPIGridY"] * lax_config["MPIGridZ"]
        cmd = f"mpiexec.hydra -np {num_process} {lax_cmd} < /dev/null >& out"
        lax_process = subprocess.Popen(cmd, cwd = calc_dir, shell = True)
        time.sleep(5)
        if print_lax:
            tail_process = subprocess.Popen(f"tail -F out", cwd = calc_dir, shell = True)
        while lax_process.poll() is None:
            time.sleep(1)
        if print_lax:
            tail_process.kill()
        dumppos_paths = list(calc_dir.glob("./dump.pos.*"))
        dumppos_paths.sort(reverse = True)
        assert len(dumppos_paths) != 0, "dumpposが生成されていません"
        optimized_dumppos_path = dumppos_paths[0]
        self.import_dumppos(optimized_dumppos_path)
=======

#---------------------------------------------------------------------------------------------
    def allegro(self,
                cut_off: float,
                device: Union[str, torch.DeviceObjType],
                allegro_model: torch.jit._script.RecursiveScriptModule,
                ) -> None:
        """Allegroを使って、sfに入っている原子の座標に対して推論を行い、
        ポテンシャルエネルギーと原子に働く力を計算する
        Allegroによって予測されたポテンシャルエネルギーはsf.pred_potential_energyに入る
        Allegroによって予測されたそれぞれの原子にかかる力はsf.atoms.loc[:, ["pred_fx", "pred_fy", "pred_fz"]]に入る
        Parameters
        ----------
            cut_off: float
                原子の相互作用のカットオフ半径
            device: Union[str, torch.DeviceObjType]
                どのデバイスでAllegroの計算を行うか, "cpu" or "cuda"
            allegro_model: torch.jit._script.RecursiveScriptModule
                frozenされたAllegroを読み込んだモデル
                pathではないことに注意
        """

        if type(device) == str:
            device = torch.device(device)

        cell = np.array(self.cell, dtype=np.float32)
        pos = np.array(self.atoms[["x","y","z"]].values, dtype=np.float32)
        atom_types = np.array(self.atoms["type"].values)
        atom_types -= 1
        cut_off = np.array(cut_off, dtype=np.float32)

        edge_index = [[],[]]
        edge_index = self.get_edge_idx(cut_off=cut_off)
        edge_index = np.array(edge_index)

        pos_tensor = torch.tensor(pos, device=device)
        edge_index_tensor = torch.tensor(edge_index, device=device)
        cell_tensor = torch.tensor(cell, device=device)
        atom_types_tensor = torch.tensor(atom_types, device=device)
        cut_off_tensor = torch.tensor(cut_off, device=device)

        output = allegro_model(
            pos_tensor,
            edge_index_tensor,
            cell_tensor,
            atom_types_tensor,
            cut_off_tensor,
        )

        self.atoms[['pred_fx', 'pred_fy', 'pred_fz']] = output['force'].cpu().detach().numpy()
        self.atoms['pred_potential_energy'] = output['atomic_energy'].cpu().detach().numpy()
        self.pred_potential_energy = output['total_energy'].cpu().detach().item()
>>>>>>> 2f189021
<|MERGE_RESOLUTION|>--- conflicted
+++ resolved
@@ -328,7 +328,6 @@
         p.wait()
         # import result
         self.import_xyz(packmol_tmp_dir / "packmol_mixture_result.xyz")
-<<<<<<< HEAD
 #---------------------------------------------------------------------
     def lax(self,
             calc_dir: str = "lax_calc",
@@ -383,7 +382,6 @@
         assert len(dumppos_paths) != 0, "dumpposが生成されていません"
         optimized_dumppos_path = dumppos_paths[0]
         self.import_dumppos(optimized_dumppos_path)
-=======
 
 #---------------------------------------------------------------------------------------------
     def allegro(self,
@@ -436,4 +434,3 @@
         self.atoms[['pred_fx', 'pred_fy', 'pred_fz']] = output['force'].cpu().detach().numpy()
         self.atoms['pred_potential_energy'] = output['atomic_energy'].cpu().detach().numpy()
         self.pred_potential_energy = output['total_energy'].cpu().detach().item()
->>>>>>> 2f189021
