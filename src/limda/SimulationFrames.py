import pandas as pd
import numpy as np
import pathlib
import random
import os
from tqdm import tqdm, trange
<<<<<<< HEAD
from .import_frame import ImportFrame
from .import_frames import ImportFrames
from .SimulationFrame import SimulationFrame

class SimulationFrames(
    ImportFrames,
=======
from .import_file import ImportFile
from .SimulationFrame import SimulationFrame

class SimulationFrames(
    ImportFile
>>>>>>> d15b6345
):
    """シミュレーションしたデータを読み込み、書き込み、分析するためのクラス
    複数ののフレームを同時に扱う

    Attributes
    ----------
    sf : list[SimulationFrame]
        シミュレーションしたデータを読み込み、書き込み、分析するためのクラス
    atom_symbol_to_type : dict[str, int]
        原子のシンボルをkey, 原子のtypeをvalueとするdict
    atom_type_to_symbol : dict[int, str]
        原子のtypeをkey, 原子のシンボルをvalueとするdict
    atom_type_to_mass : dict[int, float]
        原子のtypeをkey, 原子の質量(g/mol)をvalueとするdict
    
    """
<<<<<<< HEAD
=======
    sf: list[SimulationFrame]
    atom_symbol_to_type: dict[str, int]
    atom_type_to_symbol : dict[int, str]
    atom_type_to_mass : dict[int, float]
>>>>>>> d15b6345
#----------------------
    def __init__(self):
        self.sf:list[SimulationFrame] = []
        self.atom_symbol_to_type: dict[str, int] = None
        self.atom_type_to_symbol : dict[int, str] = None
        self.atom_type_to_mass : dict[int, float] = None
        pass
#---------------------
    def __len__(self):
<<<<<<< HEAD
        """
        len(sfs)でlen(sfs.sf)を得ることができる
        """
        return len(self.sf)
#----------------------------- 
=======
        return len(self.step_nums)
#-----------------------------
>>>>>>> d15b6345
    def __getitem__(self, key):
        """sfs = SimulationFrames()
        sfs[step_idx]でsfs.sdat[step_idx]を得ることができる
        """
<<<<<<< HEAD
        return self.sf[key]
#---------------------------------------------------------- 
=======
        return self.sdat[key]
#----------------------------------------------------------    
    def import_dumpposes(self, dir_name:str=None, step_nums:list[int]=None, skip_num: int=None):
        """Laichで計算したdumpposを複数読み込む
        Parameters
        ----------
            dir_name: str
                dumpposが入っているフォルダのパス
                指定しないときは、current directryになる
            step_nums: listやイテレータ
                指定したdumpposを読み込む, 
                step_nums=range(0, 301, 100)とすると、
                dump.pos.0, dump.pos.100, dump.pos.200, dump.pos.300を読み込む
            skip_num: int
                いくつおきにdumpposを読み込むのか
                skip_num = 10とすると、10個飛ばしでdumpposを読み込む
        """
        assert self.atom_symbol_to_type is not None, "import atom symbol first"
        assert self.atom_type_to_mass is not None, "import atom symbol first"
        assert self.atom_type_to_symbol is not None, "import atom symbol first" 

        if dir_name is None:
            dir_name = os.getcwd()

        file_names_in_current_dir = os.listdir(dir_name)
        if step_nums is None:
            self.step_nums = []
            for file_name in file_names_in_current_dir:
                if len(file_name) >= 9 and file_name[:9] == 'dump.pos.':
                    self.step_nums.append(int(file_name[9:]))

        else:
            self.step_nums = []
            for step_num in step_nums:
                self.step_nums.append(step_num)
        self.step_nums.sort()
        if skip_num is not None:
            self.step_nums = self.step_nums[::skip_num]

        self.step_num_to_step_idx = {
            step_num: step_idx for step_idx, step_num in enumerate(self.step_nums)
        }
        self.sdat = [SimulationFrame() for _ in range(len(self.step_nums))]

        for step_idx, step_num in enumerate(tqdm(self.step_nums)):
            self.sdat[step_idx].atom_symbol_to_type = self.atom_symbol_to_type
            self.sdat[step_idx].atom_type_to_mass = self.atom_type_to_mass
            self.sdat[step_idx].atom_type_to_symbol = self.atom_type_to_symbol
            self.sdat[step_idx].import_dumppos(f'{dir_name}/dump.pos.{step_num}')
#--------------------------------------------------------------------------------
    def import_vasp(self, calc_directory: str):
        """vaspで計算した第一原理MDファイルから、
        原子の座標, cellの大きさ, 原子にかかる力, ポテンシャルエネルギーを読み込む
        Parameters
        ----------
            calc_directory: str
                vaspで計算したディレクトリ
        Note
        ----
            読み込んだデータ
                simulation_frames[step_idx][['x', 'y', 'z']] : 原子の座標
                simulation_frames[step_idx][['fx', 'fy', 'fz']] : 原子にかかる力
                simulation_frames[step_idx].potential_energy : ポテンシャルエネルギー
                simulation_frames[step_idx].cell : セルの大きさ
        """
        self.sdat = []
        calc_directory = pathlib.Path(calc_directory)
        with open(calc_directory / "POSCAR", "r") as f:
            for _ in range(5):
                f.readline()
            atom_symbol_list = list(f.readline().split())
            atom_type_counter = list(map(int, f.readline().split()))
            atom_types = []
            for atom_type_count, atom_symbol in zip(atom_type_counter, atom_symbol_list):
                for _ in range(atom_type_count):
                    atom_types.append(self.atom_symbol_to_type[atom_symbol])

        with open(calc_directory / "OUTCAR", "r") as f:
            lines = f.readlines()
            splines = list(map(lambda l:l.split(), lines))

        
        for line_idx, spline in enumerate(splines):
            if len(spline) == 0:
                continue
            if len(spline) == 3 and spline[0] == "POSITION" and spline[1] == "TOTAL-FORCE":
                position_line_idx = line_idx
                sf = SimulationFrame()
                sf.atom_symbol_to_type = self.atom_symbol_to_type
                sf.atom_type_to_mass = self.atom_type_to_mass
                sf.atom_type_to_symbol = self.atom_type_to_symbol 
                cell_line_idx = position_line_idx
                while True:
                    if len(splines[cell_line_idx]) == 6 and splines[cell_line_idx][0] == "direct" \
                        and splines[cell_line_idx][1] == "lattice":
                        break
                    cell_line_idx -= 1
                potential_energy_idx = position_line_idx
                while True:
                    if len(splines[potential_energy_idx]) >= 4 and \
                        splines[potential_energy_idx][0] == "energy" and \
                        splines[potential_energy_idx][1] == "without" and \
                        splines[potential_energy_idx][2] == "entropy":
                        break
                    potential_energy_idx -= 1
                        
                
                sf.cell = [None, None, None]
                sf.cell[0] = float(splines[cell_line_idx+1][0])
                sf.cell[1] = float(splines[cell_line_idx+1+1][1])
                sf.cell[2] = float(splines[cell_line_idx+1+2][2])
                atoms_dict = {
                    'type':atom_types,
                    'x':[],
                    'y':[],
                    'z':[],
                    'fx':[],
                    'fy':[],
                    'fz':[],
                              }
                for atom_idx in range(len(atom_types)):
                    atoms_dict['x'].append(float(splines[position_line_idx+2+atom_idx][0]))
                    atoms_dict['y'].append(float(splines[position_line_idx+2+atom_idx][1]))
                    atoms_dict['z'].append(float(splines[position_line_idx+2+atom_idx][2]))
                    atoms_dict['fx'].append(float(splines[position_line_idx+2+atom_idx][3]))
                    atoms_dict['fy'].append(float(splines[position_line_idx+2+atom_idx][4]))
                    atoms_dict['fz'].append(float(splines[position_line_idx+2+atom_idx][5]))
                sf.atoms = pd.DataFrame(atoms_dict)
                sf.potential_energy = float(splines[potential_energy_idx][4])
                self.sdat.append(sf)
        self.step_nums = list(range(1, len(self.sf) + 1))
        self.step_num_to_step_idx = {
            step_num: step_idx for step_idx, step_num in enumerate(self.step_nums)
        }
#--------------------------------------
>>>>>>> d15b6345
    def shuffle_sf(self, seed:int=1):
        """SimulationFrames.sfの順番をシャッフルする
        Parameters
        ----------
            seed: int
                乱数seed値
        """
        random.seed(seed)
        random.shuffle(self.sf)
<<<<<<< HEAD
# ---------------------------------------------------------   
=======
>>>>>>> d15b6345


<|MERGE_RESOLUTION|>--- conflicted
+++ resolved
@@ -4,20 +4,12 @@
 import random
 import os
 from tqdm import tqdm, trange
-<<<<<<< HEAD
 from .import_frame import ImportFrame
 from .import_frames import ImportFrames
 from .SimulationFrame import SimulationFrame
 
 class SimulationFrames(
     ImportFrames,
-=======
-from .import_file import ImportFile
-from .SimulationFrame import SimulationFrame
-
-class SimulationFrames(
-    ImportFile
->>>>>>> d15b6345
 ):
     """シミュレーションしたデータを読み込み、書き込み、分析するためのクラス
     複数ののフレームを同時に扱う
@@ -34,13 +26,10 @@
         原子のtypeをkey, 原子の質量(g/mol)をvalueとするdict
     
     """
-<<<<<<< HEAD
-=======
     sf: list[SimulationFrame]
     atom_symbol_to_type: dict[str, int]
     atom_type_to_symbol : dict[int, str]
     atom_type_to_mass : dict[int, float]
->>>>>>> d15b6345
 #----------------------
     def __init__(self):
         self.sf:list[SimulationFrame] = []
@@ -50,160 +39,17 @@
         pass
 #---------------------
     def __len__(self):
-<<<<<<< HEAD
         """
         len(sfs)でlen(sfs.sf)を得ることができる
         """
         return len(self.sf)
 #----------------------------- 
-=======
-        return len(self.step_nums)
-#-----------------------------
->>>>>>> d15b6345
     def __getitem__(self, key):
         """sfs = SimulationFrames()
         sfs[step_idx]でsfs.sdat[step_idx]を得ることができる
         """
-<<<<<<< HEAD
         return self.sf[key]
 #---------------------------------------------------------- 
-=======
-        return self.sdat[key]
-#----------------------------------------------------------    
-    def import_dumpposes(self, dir_name:str=None, step_nums:list[int]=None, skip_num: int=None):
-        """Laichで計算したdumpposを複数読み込む
-        Parameters
-        ----------
-            dir_name: str
-                dumpposが入っているフォルダのパス
-                指定しないときは、current directryになる
-            step_nums: listやイテレータ
-                指定したdumpposを読み込む, 
-                step_nums=range(0, 301, 100)とすると、
-                dump.pos.0, dump.pos.100, dump.pos.200, dump.pos.300を読み込む
-            skip_num: int
-                いくつおきにdumpposを読み込むのか
-                skip_num = 10とすると、10個飛ばしでdumpposを読み込む
-        """
-        assert self.atom_symbol_to_type is not None, "import atom symbol first"
-        assert self.atom_type_to_mass is not None, "import atom symbol first"
-        assert self.atom_type_to_symbol is not None, "import atom symbol first" 
-
-        if dir_name is None:
-            dir_name = os.getcwd()
-
-        file_names_in_current_dir = os.listdir(dir_name)
-        if step_nums is None:
-            self.step_nums = []
-            for file_name in file_names_in_current_dir:
-                if len(file_name) >= 9 and file_name[:9] == 'dump.pos.':
-                    self.step_nums.append(int(file_name[9:]))
-
-        else:
-            self.step_nums = []
-            for step_num in step_nums:
-                self.step_nums.append(step_num)
-        self.step_nums.sort()
-        if skip_num is not None:
-            self.step_nums = self.step_nums[::skip_num]
-
-        self.step_num_to_step_idx = {
-            step_num: step_idx for step_idx, step_num in enumerate(self.step_nums)
-        }
-        self.sdat = [SimulationFrame() for _ in range(len(self.step_nums))]
-
-        for step_idx, step_num in enumerate(tqdm(self.step_nums)):
-            self.sdat[step_idx].atom_symbol_to_type = self.atom_symbol_to_type
-            self.sdat[step_idx].atom_type_to_mass = self.atom_type_to_mass
-            self.sdat[step_idx].atom_type_to_symbol = self.atom_type_to_symbol
-            self.sdat[step_idx].import_dumppos(f'{dir_name}/dump.pos.{step_num}')
-#--------------------------------------------------------------------------------
-    def import_vasp(self, calc_directory: str):
-        """vaspで計算した第一原理MDファイルから、
-        原子の座標, cellの大きさ, 原子にかかる力, ポテンシャルエネルギーを読み込む
-        Parameters
-        ----------
-            calc_directory: str
-                vaspで計算したディレクトリ
-        Note
-        ----
-            読み込んだデータ
-                simulation_frames[step_idx][['x', 'y', 'z']] : 原子の座標
-                simulation_frames[step_idx][['fx', 'fy', 'fz']] : 原子にかかる力
-                simulation_frames[step_idx].potential_energy : ポテンシャルエネルギー
-                simulation_frames[step_idx].cell : セルの大きさ
-        """
-        self.sdat = []
-        calc_directory = pathlib.Path(calc_directory)
-        with open(calc_directory / "POSCAR", "r") as f:
-            for _ in range(5):
-                f.readline()
-            atom_symbol_list = list(f.readline().split())
-            atom_type_counter = list(map(int, f.readline().split()))
-            atom_types = []
-            for atom_type_count, atom_symbol in zip(atom_type_counter, atom_symbol_list):
-                for _ in range(atom_type_count):
-                    atom_types.append(self.atom_symbol_to_type[atom_symbol])
-
-        with open(calc_directory / "OUTCAR", "r") as f:
-            lines = f.readlines()
-            splines = list(map(lambda l:l.split(), lines))
-
-        
-        for line_idx, spline in enumerate(splines):
-            if len(spline) == 0:
-                continue
-            if len(spline) == 3 and spline[0] == "POSITION" and spline[1] == "TOTAL-FORCE":
-                position_line_idx = line_idx
-                sf = SimulationFrame()
-                sf.atom_symbol_to_type = self.atom_symbol_to_type
-                sf.atom_type_to_mass = self.atom_type_to_mass
-                sf.atom_type_to_symbol = self.atom_type_to_symbol 
-                cell_line_idx = position_line_idx
-                while True:
-                    if len(splines[cell_line_idx]) == 6 and splines[cell_line_idx][0] == "direct" \
-                        and splines[cell_line_idx][1] == "lattice":
-                        break
-                    cell_line_idx -= 1
-                potential_energy_idx = position_line_idx
-                while True:
-                    if len(splines[potential_energy_idx]) >= 4 and \
-                        splines[potential_energy_idx][0] == "energy" and \
-                        splines[potential_energy_idx][1] == "without" and \
-                        splines[potential_energy_idx][2] == "entropy":
-                        break
-                    potential_energy_idx -= 1
-                        
-                
-                sf.cell = [None, None, None]
-                sf.cell[0] = float(splines[cell_line_idx+1][0])
-                sf.cell[1] = float(splines[cell_line_idx+1+1][1])
-                sf.cell[2] = float(splines[cell_line_idx+1+2][2])
-                atoms_dict = {
-                    'type':atom_types,
-                    'x':[],
-                    'y':[],
-                    'z':[],
-                    'fx':[],
-                    'fy':[],
-                    'fz':[],
-                              }
-                for atom_idx in range(len(atom_types)):
-                    atoms_dict['x'].append(float(splines[position_line_idx+2+atom_idx][0]))
-                    atoms_dict['y'].append(float(splines[position_line_idx+2+atom_idx][1]))
-                    atoms_dict['z'].append(float(splines[position_line_idx+2+atom_idx][2]))
-                    atoms_dict['fx'].append(float(splines[position_line_idx+2+atom_idx][3]))
-                    atoms_dict['fy'].append(float(splines[position_line_idx+2+atom_idx][4]))
-                    atoms_dict['fz'].append(float(splines[position_line_idx+2+atom_idx][5]))
-                sf.atoms = pd.DataFrame(atoms_dict)
-                sf.potential_energy = float(splines[potential_energy_idx][4])
-                self.sdat.append(sf)
-        self.step_nums = list(range(1, len(self.sf) + 1))
-        self.step_num_to_step_idx = {
-            step_num: step_idx for step_idx, step_num in enumerate(self.step_nums)
-        }
-#--------------------------------------
->>>>>>> d15b6345
     def shuffle_sf(self, seed:int=1):
         """SimulationFrames.sfの順番をシャッフルする
         Parameters
@@ -213,9 +59,6 @@
         """
         random.seed(seed)
         random.shuffle(self.sf)
-<<<<<<< HEAD
 # ---------------------------------------------------------   
-=======
->>>>>>> d15b6345
 
 
