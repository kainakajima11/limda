--- conflicted
+++ resolved
@@ -425,7 +425,6 @@
 ## lax()
 laxを実行します.<br>
 ```python3
-<<<<<<< HEAD
 lax_config = {
     "Mode":"MD",
      "NNPModelPath":"/nfshome15/rkudo/work/lax_bench/train/model1/frozen_models/allegro_frozen_544000.pth",
@@ -458,15 +457,7 @@
        exist_ok = False, # calc_dirが存在するときに実行するか
        mask_info = [] # input.rdに書かれる#pressz、#moveなどの情報
        # ex. mask_info = [#pressz 1 1 0", "#move 2 x 100 - - - -"] # mask 1にpress, mask 2にmove
-=======
-sf.lax(calc_dir = "lax_calc" # 計算が行われるdir
-       lax_cmd = "lax" # laxの実行ファイルのpath # ~/bin/ にあればdefaultでok
-       lax_config = None # config.rdにかかれる条件をdict[str]で指定.
-       print_lax = False,  # 標準出力するか
-       exist_ok = False, # calc_dirが存在するときに実行するか
-       mask_info = "", # input.rdに書かれる#pressz、#moveなどの情報, list[str]
        omp_num_threads = 3 # OMP_NUM_THREADSの値
->>>>>>> c9e68581
        )
 
 ```
